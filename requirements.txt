--- conflicted
+++ resolved
@@ -1,11 +1,7 @@
 # generated from manifests external_dependencies
 dotty-dict
 factur-x
-<<<<<<< HEAD
 phonenumbers
 pydifact
-=======
-pydifact
 pytz
-xmltodict
->>>>>>> f7b1a0c4
+xmltodict