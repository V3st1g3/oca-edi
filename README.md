--- conflicted
+++ resolved
@@ -7,10 +7,6 @@
 EDI Modules
 
 [//]: # (addons)
-<<<<<<< HEAD
-=======
-
->>>>>>> e56b029b
 Unported addons
 ---------------
 addon | version | summary
@@ -30,10 +26,6 @@
 [purchase_order_import](purchase_order_import/) | 8.0.1.0.0 (unported) | Update RFQ via the import of quotations from suppliers
 [purchase_order_import_ubl](purchase_order_import_ubl/) | 8.0.1.0.0 (unported) | Import UBL XML quotation files
 [purchase_order_ubl](purchase_order_ubl/) | 8.0.1.0.0 (unported) | Embed UBL XML file inside the PDF purchase order
-<<<<<<< HEAD
-[sale_commercial_partner](sale_commercial_partner/) | 8.0.1.0.0 (unported) | Add stored related field 'Commercial Customer' on sale orders
-=======
->>>>>>> e56b029b
 [sale_order_import](sale_order_import/) | 8.0.1.0.0 (unported) | Import RFQ or sale orders from files
 [sale_order_import_csv](sale_order_import_csv/) | 8.0.1.0.0 (unported) | Import CSV sale order files
 [sale_order_import_ubl](sale_order_import_ubl/) | 8.0.1.0.0 (unported) | Import UBL XML sale order files
